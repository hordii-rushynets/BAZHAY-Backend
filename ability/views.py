from rest_framework import viewsets, permissions, mixins
from rest_framework.response import Response
from rest_framework.exceptions import PermissionDenied
from rest_framework.serializers import Serializer
from rest_framework.request import Request
from rest_framework import status
from rest_framework.decorators import action
from rest_framework.pagination import PageNumberPagination

from django.core.cache import cache
from django.db.models.query import QuerySet
from django.db.models import Q, Count
from django_filters.rest_framework import DjangoFilterBackend

from .models import Wish, Reservation, CandidatesForReservation
from .serializers import (WishSerializer,
                          ReservationSerializer,
                          VideoSerializer,
                          CombinedSearchSerializer,
                          QuerySerializer)

from .filters import WishFilter, ReservationFilter
from .services import PopularRequestService

from subscription.models import Subscription
from user.models import BazhayUser
from brand.models import Brand
<<<<<<< HEAD
from permission.permissions import IsRegisteredUser, IsPremium
=======
from permission.permissions import IsRegisteredUserOrReadOnly, IsRegisteredUser
>>>>>>> 95d97759


SECONDS_IN_A_DAY = 86400


def can_view_ability(user, ability):
    """Checks access to the wish"""
    if ability.access_type == 'everyone':
        return True
    elif ability.access_type == 'only_me' and ability.author == user:
        return True
    elif ability.access_type == 'subscribers':
        return Subscription.objects.filter(user=user, subscribed_to=ability.author).exists() or ability.author == user
    return False


class WishViewSet(viewsets.ModelViewSet):
    """
    ViewSet for managing wishes.

    Provides actions to list, retrieve, create, update, and delete wishes. The view only shows wishes authored by
    the requesting user. It also includes permission checks for creating, updating, and retrieving wishes.

    Attributes:
        queryset (QuerySet): The queryset of `Wish` objects.
        serializer_class (Type[serializers.ModelSerializer]): The serializer used for wish data.
        permission_classes (List[Type[permissions.BasePermission]]): List of permission classes to enforce user authentication.
        filter_backends (Tuple[Type[DjangoFilterBackend]]): Backend filters to apply to the queryset.
        filterset_class (Type[filters.FilterSet]): The filter class to use for filtering the queryset.
        pagination_class (Type[pagination.PageNumberPagination]): The pagination class to use for paginating results.
    """
    queryset = Wish.objects.all()
    serializer_class = WishSerializer
    permission_classes = [IsRegisteredUserOrReadOnly]
    filter_backends = (DjangoFilterBackend,)
    filterset_class = WishFilter
    pagination_class = PageNumberPagination

    def get_queryset(self) -> QuerySet:
        """
        Returns the QuerySet of wishes authored by the requesting user.

        Filters the queryset to include only wishes created by the currently authenticated user.

        Returns:
            QuerySet: A queryset of `Wish` objects authored by the requesting user.
        """
        user = self.request.user
        return super().get_queryset().filter(author=user)

    def perform_create(self, serializer: Serializer):
        """
        Creates a new wish with the requesting user set as the author.

        Args:
            serializer (Serializer): The serializer instance used to validate and save the wish data.
        """
        serializer.save(author=self.request.user)

    def perform_update(self, serializer: Serializer):
        """
        Updates an existing wish. Checks if the user has permission to edit the wish.

        Args:
            serializer (Serializer): The serializer instance used to validate and save the updated wish data.

        Raises:
            PermissionDenied: If the user does not have permission to edit the wish.
        """
        ability = self.get_object()
        if not can_view_ability(self.request.user, ability):
            raise PermissionDenied("You do not have permission to edit this wish.")
        serializer.save()

    def retrieve(self, request: Request, *args, **kwargs):
        """
        Retrieves a wish by its ID. Checks if the requesting user has permission to view the wish.

        Args:
            request (Request): The HTTP request instance.
            *args: Variable length argument list.
            **kwargs: Keyword arguments containing the ID of the wish to retrieve.

        Returns:
            Response: The HTTP response containing the wish data.

        Raises:
            PermissionDenied: If the user does not have permission to view the wish.
        """
        instance = self.get_object()

        user = request.user
        if not can_view_ability(user, instance):
            return Response({'detail': 'You do not have permission to view this wish.'}, status=403)

        return super().retrieve(request, *args, **kwargs)


class AllWishViewSet(viewsets.ReadOnlyModelViewSet):
    """
    ViewSet for retrieving wishes with filtering and pagination.

    Provides read-only operations to list and retrieve wishes. The queryset is filtered based on access type and
    the user's subscription status. The view also supports pagination and filtering.

    """
    queryset = Wish.objects.all()
    serializer_class = WishSerializer
    permission_classes = [IsRegisteredUserOrReadOnly]
    filter_backends = (DjangoFilterBackend,)
    filterset_class = WishFilter
    pagination_class = PageNumberPagination

    def get_queryset(self):
        """
        Returns the filtered and paginated QuerySet of wishes.

        Filters the wishes based on access type:
        - `everyone`: Public wishes
        - `only_me`: Wishes authored by the user
        - `subscribers`: Wishes from authors to whom the user is subscribed

        Excludes wishes authored by the requesting user to avoid showing their own wishes.

        Returns:
            QuerySet: A filtered and paginated QuerySet of `Wish` objects.
        """
        user = self.request.user

        queryset = Wish.objects.filter(
            Q(access_type='everyone') |
            Q(access_type='only_me', author=user) |
            Q(access_type='subscribers',
              author__in=Subscription.objects.filter(user=user).values_list('subscribed_to', flat=True))
        )
        return queryset

    def list(self, request, *args, **kwargs):
        self.queryset.exclude(author=self.request.user).order_by('-views_number')
        return super().list(request, *args, **kwargs)

    @action(detail=True, methods=['post'], permission_classes=[permissions.IsAuthenticated])
    def view(self, request, pk=None):
        wish = self.get_object()

        if wish.author == request.user:
            return Response({'message': 'You cannot view your own wish.'}, status=status.HTTP_400_BAD_REQUEST)

        cache_key = f"user:{request.user.id}:viewed_wish:{wish.id}"

        if cache.get(cache_key):
            return Response(status=status.HTTP_200_OK)

        cache.set(cache_key, True, timeout=7 * SECONDS_IN_A_DAY)

        wish.views_number += 1
        wish.save()

        return Response(status=status.HTTP_200_OK)


<<<<<<< HEAD
=======
class ReservationViewSet(viewsets.ModelViewSet):
    """
    ViewSet for managing reservations.

    Provides CRUD operations for reservations where users can create, retrieve, update, and delete their reservations.
    The `get_queryset` method filters reservations to only include those associated with the requesting user.

    Attributes:
        queryset (QuerySet): The queryset of `Reservation` objects.
        serializer_class (Type[serializers.ModelSerializer]): The serializer used for handling reservation data.
        permission_classes (List[Type[permissions.BasePermission]]): List of permission classes to enforce user authentication.
    """
    queryset = Reservation.objects.all()
    serializer_class = ReservationSerializer
    permission_classes = [IsRegisteredUser]

    def get_queryset(self) -> QuerySet:
        """
        Returns the QuerySet of reservations for the requesting user.

        Filters the reservations to include only those that belong to the currently authenticated user.

        Returns:
            QuerySet: A QuerySet of `Reservation` objects associated with the requesting user.
        """
        bazhay_user = self.request.user
        return super().get_queryset().filter(bazhay_user=bazhay_user)


>>>>>>> 95d97759
class VideoViewSet(mixins.UpdateModelMixin, viewsets.GenericViewSet):
    """
        ViewSet for updating video associated with a wish.

        Provides the functionality to update video files for the `Wish` model.
        Inherits from `UpdateModelMixin` to handle update operations and
        `GenericViewSet` for standard CRUD operations.

        Attributes:
            queryset (QuerySet): The queryset of `Wish` objects.
            serializer_class (Type[serializers.ModelSerializer]): The serializer used for updating video data.
            permission_classes (List[Type[permissions.BasePermission]]): List of permission classes.
        """
    queryset = Wish.objects.all()
    serializer_class = VideoSerializer
    permission_classes = [permissions.IsAuthenticated]


class SearchView(viewsets.GenericViewSet, mixins.ListModelMixin):
    """
    View for searching across BazhayUser, Wish, and Brand models.
    """
    serializer_class = CombinedSearchSerializer
    permission_classes = [permissions.IsAuthenticated]
    pagination_class = PageNumberPagination
    service = PopularRequestService()

    def list(self, request: Request, *args, **kwargs) -> Response:
        """
        Handle GET requests to search across users and wishes

        :param request: DRF request object containing search query.
        :return: Response with serialized search results or an error message if no query is provided.
        """
        query = request.query_params.get('query', None)

        if query:
            querysets = self.get_queryset(query)
            self.service.set(query)

            self.__delete_not_using_fields(request, querysets)

            active_fields = len(querysets)

            if active_fields == 3:
                self.__querysets_trim(querysets, 5)
            elif active_fields == 2:
                self.__querysets_trim(querysets, 8)
            elif active_fields == 1:
                return self.__pagination_one_field(request, querysets)

            serializer = self.get_serializer(querysets, context={'request': request})
            return Response(serializer.data, status=status.HTTP_200_OK)

        return Response({"detail": "No query provided."}, status=status.HTTP_400_BAD_REQUEST)

    def get_queryset(self, query: str) -> dict:
        """
        Retrieve querysets based on the search query from the BazhayUser, Wish and Brand models.

        :param query: The search term.

        :return: A dictionary containing querysets for both users and wishes filtered by the search term.
        """
        return {
            'users': self.__get_bazhay_user_results(query),
            'wishes': self.__get_wish_results(query),
            'brands': self.__get_brand_results(query),
        }

    def __querysets_trim(self, queryset: dict, size: int) -> None:
        """
        Trims the query to the required length in each key-value pair.

        :param queryset (dict): Dictionary where the key is a string and the value is a list.
        :param size (int): The size to which you want to trim.
        :return: None.
        """
        for key in queryset.keys():
            queryset[key] = queryset[key][:size]

    def __get_bazhay_user_results(self, query: str | None) -> tuple[BazhayUser]:
        """
        Returns a tuple of users.

        :param query (str): Search query.
        :return: The tuple BazhayUser.
        """
        return BazhayUser.objects.filter(
            Q(email__icontains=query)
            | Q(username__icontains=query)
            | Q(about_user__icontains=query)).exclude(email=self.request.user.email).exclude(is_superuser=True
            ).annotate(subscriber_count=Count('subscribers')).order_by('-subscriber_count')

    def __get_wish_results(self, query: str | None) -> tuple[Wish]:
        """
        Returns a tuple of wishes.

        :param query (str): Search query.
        :return: The tuple Wish.
        """
        return Wish.objects.filter(
            Q(name__icontains=query)
            | Q(description__icontains=query)
            | Q(additional_description__icontains=query)
            | Q(author__username__icontains=query)
            | Q(brand_author__name__icontains=query)
            | Q(brand_author__nickname__icontains=query)
            | Q(news_author__title__icontains=query)
            | Q(news_author__description__icontains=query)
        ).exclude(author=self.request.user).order_by('-views_number')

    def __get_brand_results(self, query: str | None) -> tuple[Brand]:
        """
        Returns a tuple of brands.

        :param query (str): Search query.
        :return: The tuple Brand.
        """
        return Brand.objects.filter(Q(name__icontains=query)
                  | Q(name__icontains=query)
                  | Q(nickname__icontains=query)
                  | Q(description__icontains=query)).order_by('-views_number')

    def __delete_not_using_fields(self, request: Request, queryset: dict) -> None:
        """
        Removes unnecessary fields from queryset. Changes the one that was transmitted.

        :param request (Request): For information about the required fields.
        :param queryset (Queryset): Queryset that will be changed in the workflow.
        :return: None.
        """
        users = request.query_params.get('users', 'true').lower() == 'false'
        wishes = request.query_params.get('wishes', 'true').lower() == 'false'
        brands = request.query_params.get('brands', 'true').lower() == 'false'

        if users:
            del queryset['users']
        if wishes:
            del queryset['wishes']
        if brands:
            del queryset['brands']

    def __pagination_one_field(self, request: Request, queryset: dict) -> Response:
        """
        Returns the paginated page.

        :param request (Request): Transferred to the serializer.
        :paraam queryset (dict): data to be paginated.

        :return: paginated Response
        """
        key = next(iter(queryset))
        paginated_queryset = self.paginate_queryset(queryset[key])

        if paginated_queryset is not None:
            serializer = self.get_serializer({key: paginated_queryset}, context={'request': request})
            return self.get_paginated_response(serializer.data)


class QueryView(viewsets.mixins.CreateModelMixin, viewsets.mixins.ListModelMixin, viewsets.GenericViewSet):
    """
    Add and return popular queries.
    """

    serializer_class = QuerySerializer
    service = PopularRequestService()

    def get_queryset(self):
        """
        Returns a list of queries matching the input parameter.

        :return: List of dictionaries containing 'query' and 'count' keys.
        """
        query = self.request.query_params.get('query', None)
        results = self.service.get(query)

        return [{'query': result['query'], 'count': result['count']} for result in results]

    def create(self, request):
        """
        Saves a new query to the service.

        :param request (Request): Request object with query data.
        :return: Response indicating the result of the operation.
        """
        query = request.data.get('query')
        if not query:
            return Response(status=status.HTTP_400_BAD_REQUEST)

        self.service.set(query)
        return Response({'message': 'Query saved successfully'}, status=status.HTTP_201_CREATED)


class ReservationViewSet(viewsets.ModelViewSet):
    queryset = Reservation.objects.all()
    serializer_class = ReservationSerializer
    permission_classes = [permissions.IsAuthenticated, IsRegisteredUser]
    filter_backends = (DjangoFilterBackend, )
    filterset_class = ReservationFilter

    def get_queryset(self):
        return self.queryset.filter(wish__author=self.request.user)

    def retrieve(self, request, *args, **kwargs):
        if not request.user.is_premium():
            raise PermissionDenied('Access restricted to premium users only.')

        return super().retrieve(request, *args, **kwargs)

    def list(self, request, *args, **kwargs):
        if not request.user.is_premium():
            raise PermissionDenied('Access restricted to premium users only.')

        return super().list(request, *args, **kwargs)

    @action(detail=True, methods=['post'], permission_classes=[permissions.IsAuthenticated, IsRegisteredUser, IsPremium])
    def select_user(self, request, pk=None):
        reservation = self.get_object()

        candidate_id = request.data.get('candidate_id')
        try:
            candidate = CandidatesForReservation.objects.get(bazhay_user=candidate_id, reservation=reservation)
        except CandidatesForReservation.DoesNotExist:
            return Response({'detail': 'Candidate not found.'}, status=status.HTTP_404_NOT_FOUND)

        reservation.selected_user = candidate.bazhay_user
        reservation.save()

        return Response({'detail': 'Candidate selected successfully.'}, status=status.HTTP_200_OK)
<|MERGE_RESOLUTION|>--- conflicted
+++ resolved
@@ -25,12 +25,7 @@
 from subscription.models import Subscription
 from user.models import BazhayUser
 from brand.models import Brand
-<<<<<<< HEAD
-from permission.permissions import IsRegisteredUser, IsPremium
-=======
-from permission.permissions import IsRegisteredUserOrReadOnly, IsRegisteredUser
->>>>>>> 95d97759
-
+from permission.permissions import IsRegisteredUser, IsPremium, IsRegisteredUserOrReadOnly
 
 SECONDS_IN_A_DAY = 86400
 
@@ -190,39 +185,7 @@
 
         return Response(status=status.HTTP_200_OK)
 
-
-<<<<<<< HEAD
-=======
-class ReservationViewSet(viewsets.ModelViewSet):
-    """
-    ViewSet for managing reservations.
-
-    Provides CRUD operations for reservations where users can create, retrieve, update, and delete their reservations.
-    The `get_queryset` method filters reservations to only include those associated with the requesting user.
-
-    Attributes:
-        queryset (QuerySet): The queryset of `Reservation` objects.
-        serializer_class (Type[serializers.ModelSerializer]): The serializer used for handling reservation data.
-        permission_classes (List[Type[permissions.BasePermission]]): List of permission classes to enforce user authentication.
-    """
-    queryset = Reservation.objects.all()
-    serializer_class = ReservationSerializer
-    permission_classes = [IsRegisteredUser]
-
-    def get_queryset(self) -> QuerySet:
-        """
-        Returns the QuerySet of reservations for the requesting user.
-
-        Filters the reservations to include only those that belong to the currently authenticated user.
-
-        Returns:
-            QuerySet: A QuerySet of `Reservation` objects associated with the requesting user.
-        """
-        bazhay_user = self.request.user
-        return super().get_queryset().filter(bazhay_user=bazhay_user)
-
-
->>>>>>> 95d97759
+      
 class VideoViewSet(mixins.UpdateModelMixin, viewsets.GenericViewSet):
     """
         ViewSet for updating video associated with a wish.
