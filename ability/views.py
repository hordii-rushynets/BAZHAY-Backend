--- conflicted
+++ resolved
@@ -12,11 +12,8 @@
 from django.db.models import Q, Count
 from django_filters.rest_framework import DjangoFilterBackend
 
-<<<<<<< HEAD
-from .models import Wish, Reservation, AccessToViewWish
-=======
-from .models import Wish, Reservation, CandidatesForReservation
->>>>>>> b3342030
+from .models import Wish, Reservation, CandidatesForReservation, AccessToViewWish
+
 from .serializers import (WishSerializer,
                           ReservationSerializer,
                           VideoSerializer,
@@ -25,23 +22,15 @@
                           AccessToViewWishUser,
                           AccessToViewWishSerializer)
 
-<<<<<<< HEAD
-from .filters import WishFilter, AccessToWishFilter
-=======
-from .filters import WishFilter, ReservationFilter
->>>>>>> b3342030
+
+from .filters import WishFilter, ReservationFilter, AccessToWishFilter
 from .services import PopularRequestService
 from .choices import access_type_choices
 
 from subscription.models import Subscription
 from user.models import BazhayUser
 from brand.models import Brand
-<<<<<<< HEAD
 from permission.permissions import IsRegisteredUserOrReadOnly, IsRegisteredUser, IsPremium
-
-=======
-from permission.permissions import IsRegisteredUser, IsPremium, IsRegisteredUserOrReadOnly
->>>>>>> b3342030
 
 SECONDS_IN_A_DAY = 86400
 
@@ -175,11 +164,7 @@
         return queryset
 
     def list(self, request, *args, **kwargs):
-<<<<<<< HEAD
-        self.queryset = self.get_queryset().exclude(author=self.request.user)
-=======
-        self.queryset.exclude(author=self.request.user).order_by('-views_number')
->>>>>>> b3342030
+        self.queryset = self.get_queryset().exclude(author=self.request.user).order_by('-views_number')
         return super().list(request, *args, **kwargs)
 
     @action(detail=True, methods=['post'], permission_classes=[permissions.IsAuthenticated])
@@ -396,7 +381,6 @@
         return Response({'message': 'Query saved successfully'}, status=status.HTTP_201_CREATED)
 
 
-<<<<<<< HEAD
 class AccessToViewWishViewSet(viewsets.ModelViewSet):
     """
     A viewset for managing access to wishes.
@@ -409,7 +393,8 @@
 
     def get_queryset(self):
         return self.queryset.filter(wish__author=self.request.user)
-=======
+
+      
 class ReservationViewSet(viewsets.ModelViewSet):
     queryset = Reservation.objects.all()
     serializer_class = ReservationSerializer
@@ -445,5 +430,4 @@
         reservation.selected_user = candidate.bazhay_user
         reservation.save()
 
-        return Response({'detail': 'Candidate selected successfully.'}, status=status.HTTP_200_OK)
->>>>>>> b3342030
+        return Response({'detail': 'Candidate selected successfully.'}, status=status.HTTP_200_OK)