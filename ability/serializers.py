from django.core.exceptions import ValidationError
from django.core.files.base import ContentFile

from rest_framework import serializers

<<<<<<< HEAD
from .models import Wish, Reservation, AccessToViewWish, AccessToViewWishUser
=======
from .models import Wish, Reservation, CandidatesForReservation
>>>>>>> b3342030

from user.serializers import ReturnBazhayUserSerializer, BazhayUser
from brand.serializers import BrandSerializer
from moviepy.editor import VideoFileClip
from news.serializers import NewsSerializers


class WishSerializer(serializers.ModelSerializer):
    """
    Serializer for Wish model.

    Handles the serialization and validation of Wish instances, including
    fields for various attributes, user-related fields, and custom validation
    based on the user's subscription status.
    """
    photo = serializers.ImageField(required=False)
    video = serializers.FileField(required=False)
    author = ReturnBazhayUserSerializer(read_only=True)
    brand_author = BrandSerializer(read_only=True)
    news_author = NewsSerializers(read_only=True)
    is_reservation = serializers.SerializerMethodField()
    is_user_create = serializers.SerializerMethodField()
    is_your_wish = serializers.SerializerMethodField()
    is_reserved_by_me = serializers.SerializerMethodField()
    is_me_candidates_to_reservation = serializers.SerializerMethodField()

    class Meta:
        model = Wish
        fields = ['id', 'name', 'name_en', 'name_uk', 'photo', 'video', 'price', 'link', 'description',
                  'description_en', 'description_uk',
                  'additional_description', 'additional_description_en', 'additional_description_uk', 'access_type', 'currency', 'created_at', 'is_fully_created',
                  'is_reservation', 'is_user_create', 'is_your_wish', 'is_reserved_by_me', 'is_fulfilled',
                  'is_me_candidates_to_reservation', 'image_size', 'author', 'brand_author',
                  'news_author']
        read_only_fields = ['id', 'author', 'created_at', 'brand_author', 'news_author']

    def validate(self, data: dict) -> dict:
        """
        Validate wish data.

        Checks if the user has a premium subscription and enforces limits on the number
        of wishes or access type changes based on the subscription status.

        Args:
            data (dict): The data to be validated.

        Returns:
            dict: The validated data.

        Raises:
            ValidationError: If validation checks fail.
        """
        user = self.context['request'].user
        is_premium = hasattr(user, 'premium') and user.premium.is_active

        if self.instance is None and not is_premium:
            if Wish.objects.filter(author=user).count() >= 10:
                raise ValidationError("You cannot create more than 10 wishes without a premium subscription.")

        if not is_premium and 'access_type' in data and data['access_type'] != 'everyone':
            raise ValidationError(
                "You cannot change the access type to a non-default value without a premium subscription.")

        return data

    def get_is_reservation(self, obj: Wish) -> bool:
        """
        Determine if the wish is reserved.

        :args obj (Wish): The wish instance.
        :returns (bool): True if the wish is reserved, otherwise False.
        """
        reservation = Reservation.objects.filter(wish=obj).first()
        if reservation and reservation.selected_user:
            return True
        return False

    def get_is_reserved_by_me(self, obj):
        """
        Check if the current user has reserved the wish.

        :args obj (Wish): The wish instance.
        :returns bool: True if the current user has reserved the wish, otherwise False.
        """
        reservation = Reservation.objects.filter(wish=obj).first()
        if reservation is None:
            return False

        return reservation.selected_user == self.context['request'].user

    def get_is_me_candidates_to_reservation(self, obj):
        reservation = Reservation.objects.filter(wish=obj).first()
        if reservation is None:
            return False

        candidate = CandidatesForReservation.objects.filter(reservation=reservation,
                                                            bazhay_user=self.context['request'].user).first()

        return True if candidate is not None else False

    def get_is_user_create(self, obj: Wish) -> bool:
        """
        Determine if the wish was created by the user.

        Args:
            obj (Wish): The wish instance.

        Returns:
            bool: True if the wish was created by the user, otherwise False.
        """
        return True if obj.author else False

    def get_is_your_wish(self, obj: Wish) -> bool:
        """
        Determine if the wish belongs to the requesting user.

        Args:
            obj (Wish): The wish instance.

        Returns:
            bool: True if the wish belongs to the requesting user, otherwise False.
        """
        return obj.author == self.context['request'].user


class VideoSerializer(serializers.ModelSerializer):
    """
    Serializer for handling video uploads and updates.

    This serializer allows users to upload a video, specify a start and end time,
    and then process the video to create a trimmed version. It performs validation
    on the provided time frame and checks user permissions.

    Attributes:
        video (FileField): The video file to be uploaded.
        start (IntegerField): Start time (in seconds) for video trimming.
        end (IntegerField): End time (in seconds) for video trimming.

    Meta:
        model: The model associated with this serializer (Wish).
        fields: List of fields to be included in the serialized representation.
    """
    video = serializers.FileField(write_only=True)
    start = serializers.IntegerField(write_only=True)
    end = serializers.IntegerField(write_only=True)

    class Meta:
        model = Wish
        fields = ['id', 'video', 'start', 'end']

    def validate(self, attrs):
        """
        Validate the provided data.

        Checks that the end time is greater than the start time and that the user
        has permission to modify the video associated with the wish.

        Args:
            attrs (dict): The data to be validated.

        Returns:
            dict: The validated data.

        Raises:
            serializers.ValidationError: If the end time is less than or equal to the start time,
                                          or if the user does not have permission to modify the wish.
        """
        if attrs['end'] <= attrs['start']:
            raise serializers.ValidationError("The time frame is not correct")

        user = self.context['request'].user

        if self.instance and self.instance.author != user:
            raise serializers.ValidationError("You do not have permission to modify this wish.")

        return attrs

    def update(self, instance, validated_data):
        """
        Update the wish with a trimmed version of the uploaded video.

        Args:
            instance (Wish): The wish instance to be updated.
            validated_data (dict): The validated data including the video and time frame.

        Returns:
            Wish: The updated wish instance.
        """
        video = validated_data.get('video')
        start = validated_data.get('start')
        end = validated_data.get('end')

        original_filename = video.name

        # Process the video
        with VideoFileClip(video.temporary_file_path()) as clip:
            trimmed_clip = clip.subclip(start, end)
            trimmed_path = "/tmp/" + original_filename
            trimmed_clip.write_videofile(trimmed_path, codec="libx264", audio_codec="aac")

            # Read and save the trimmed video
            with open(trimmed_path, "rb") as f:
                trimmed_video_content = f.read()

        instance.video.save(original_filename, ContentFile(trimmed_video_content))
        instance.save()

        return instance


class WishSerializerForNotUser(serializers.ModelSerializer):
    """
    Serializer for the Wish model to handle serialization and deserialization of wish objects.

    This serializer is used to convert Wish model instances into JSON format and vice versa.
    It includes the fields that are relevant for views where the user is not authenticated or does not
    need to see or modify all the fields.
    """
    class Meta:
        model = Wish
        fields = ['id', 'name', 'name_en', 'name_uk', 'photo', 'video', 'price', 'link', 'description', 'description_en', 'description_uk',
                  'additional_description', 'additional_description_en', 'additional_description_uk', 'currency',
                  'created_at', 'image_size']


class CombinedSearchSerializer(serializers.Serializer):
    """
    Serializer to combine results from Wish, BazhayUser and Brand models.
    """
    wishes = WishSerializer(many=True, read_only=True)
    users = ReturnBazhayUserSerializer(many=True, read_only=True)
    brands = BrandSerializer(many=True, read_only=True)

    class Meta:
        fields = ['wishes', 'users', 'brands']


class QuerySerializer(serializers.Serializer):
    """Serializer to query."""
    query = serializers.CharField(max_length=255, required=False)
    count = serializers.IntegerField(read_only=True)

<<<<<<< HEAD


class AccessToViewWishUserSerializer(serializers.ModelSerializer):
    user = ReturnBazhayUserSerializer(read_only=True)

    class Meta:
        model = AccessToViewWishUser
        fields = ['user']


class AccessToViewWishSerializer(serializers.ModelSerializer):
    users = AccessToViewWishUserSerializer(many=True, read_only=True, source='access_users')
    user_ids = serializers.ListField(
        child=serializers.IntegerField(), write_only=True
    )
    wish_id = serializers.IntegerField(write_only=True, required=False)

    class Meta:
        model = AccessToViewWish
        fields = ['id', 'wish', 'users', 'user_ids', 'wish_id']
        read_only_fields = ['wish']

    def validate(self, attrs):
        """Custom validation for the user_ids and wish_id."""
        if self.instance is None:
            wish_id = attrs.get('wish_id')
            if wish_id is not None:
                try:
                    Wish.objects.get(id=wish_id)  # Check if Wish exists
                except Wish.DoesNotExist:
                    raise serializers.ValidationError(detail=f"The wish with id {wish_id} does not exist.")

        user_ids = attrs.get('user_ids', [])
        users = BazhayUser.objects.filter(id__in=user_ids)
        if users.count() != len(user_ids):
            raise serializers.ValidationError(detail="Some of the users do not exist.")

        return attrs

    def create(self, validated_data: dict) -> AccessToViewWish:
        users_ids = validated_data.pop('user_ids')
        wish_id = validated_data.pop('wish_id')

        wish = Wish.objects.get(id=wish_id)

        access_to_view_wish = AccessToViewWish.objects.create(wish=wish)

        for user_id in users_ids:
            user = BazhayUser.objects.get(id=user_id)
            AccessToViewWishUser.objects.create(user=user, access_to_view_wish=access_to_view_wish)

        AccessToViewWishUser.objects.create(user=self.context['request'].user, access_to_view_wish=access_to_view_wish)

        return access_to_view_wish

    def update(self, instance, validated_data):
        user_ids = validated_data.pop('user_ids', [])

        instance.access_users.all().delete()

        for user_id in user_ids:
            user = BazhayUser.objects.get(id=user_id)
            AccessToViewWishUser.objects.create(user=user, access_to_view_wish=instance)

        AccessToViewWishUser.objects.create(user=self.context['request'].user, access_to_view_wish=instance)

        instance.save()
        return instance


=======
    
class CandidatesForReservationSerializer(serializers.ModelSerializer):
    bazhay_user = ReturnBazhayUserSerializer(read_only=True)

    class Meta:
        model = CandidatesForReservation
        fields = ['bazhay_user']


class ReservationSerializer(serializers.ModelSerializer):
    candidates = CandidatesForReservationSerializer(many=True, read_only=True)
    selected_user = ReturnBazhayUserSerializer(read_only=True)

    class Meta:
        model = Reservation
        fields = ['id', 'wish', 'selected_user', 'candidates']
        read_only_fields = ['selected_user']

    def validate(self, data):
        wish = data.get('wish')
        user = self.context['request'].user

        if Reservation.objects.filter(wish=wish).exists():
            reservation = Reservation.objects.get(wish=wish)
            if not reservation.is_active:
                raise serializers.ValidationError(detail="It's already reserved for someone.")
            if CandidatesForReservation.objects.filter(reservation=reservation, bazhay_user=user).exists():
                raise serializers.ValidationError(detail="The user is already a candidate for this reservation.")

        if wish.author == user:
            raise serializers.ValidationError(detail="You cannot reserve your own wish.")

        return data

    def create(self, validated_data):
        wish = validated_data.get('wish')
        user = self.context['request'].user

        reservation, created = Reservation.objects.get_or_create(wish=wish)

        if wish.author.is_premium():
            CandidatesForReservation.objects.create(
                reservation=reservation,
                bazhay_user=user
            )
        else:
            if created:
                reservation.selected_user = user

        reservation.save()
        return reservation
>>>>>>> b3342030
<|MERGE_RESOLUTION|>--- conflicted
+++ resolved
@@ -3,11 +3,7 @@
 
 from rest_framework import serializers
 
-<<<<<<< HEAD
-from .models import Wish, Reservation, AccessToViewWish, AccessToViewWishUser
-=======
-from .models import Wish, Reservation, CandidatesForReservation
->>>>>>> b3342030
+from .models import Wish, Reservation, CandidatesForReservation, AccessToViewWish, AccessToViewWishUser
 
 from user.serializers import ReturnBazhayUserSerializer, BazhayUser
 from brand.serializers import BrandSerializer
@@ -250,8 +246,6 @@
     query = serializers.CharField(max_length=255, required=False)
     count = serializers.IntegerField(read_only=True)
 
-<<<<<<< HEAD
-
 
 class AccessToViewWishUserSerializer(serializers.ModelSerializer):
     user = ReturnBazhayUserSerializer(read_only=True)
@@ -320,8 +314,6 @@
         instance.save()
         return instance
 
-
-=======
     
 class CandidatesForReservationSerializer(serializers.ModelSerializer):
     bazhay_user = ReturnBazhayUserSerializer(read_only=True)
@@ -373,4 +365,3 @@
 
         reservation.save()
         return reservation
->>>>>>> b3342030
