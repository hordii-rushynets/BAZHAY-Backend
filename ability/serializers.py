--- conflicted
+++ resolved
@@ -1,5 +1,6 @@
 from django.core.exceptions import ValidationError
 from django.core.files.base import ContentFile
+from django.db.models import Q
 
 from rest_framework import serializers
 
@@ -285,6 +286,23 @@
     This serializer is used to convert Wish model instances into JSON format and vice versa.
     It includes the fields that are relevant for views where the user is not authenticated or does not
     need to see or modify all the fields.
+
+    Attributes:
+        id (IntegerField): Unique identifier for the wish.
+        name (CharField): Name or title of the wish.
+        photo (ImageField): Photo associated with the wish.
+        video (URLField): Video URL related to the wish.
+        price (DecimalField): Price of the wish.
+        link (URLField): External link associated with the wish.
+        description (CharField): Description of the wish.
+        additional_description (CharField): Additional description for more details.
+        currency (CharField): Currency code for the price.
+        created_at (DateTimeField): Timestamp when the wish was created.
+        image_size (IntegerField): Size of the wish's image (if applicable).
+
+    Meta:
+        model: The model associated with this serializer.
+        fields: List of fields to be included in the serialized representation.
     """
     class Meta:
         model = Wish
@@ -293,13 +311,9 @@
 
 
 class CombinedSearchSerializer(serializers.Serializer):
-<<<<<<< HEAD
     """
     Serializer to combine results from Wish, BazhayUser and Brand models.
     """
-=======
-    """Serializer to combine results from Wish and BazhayUser models."""
->>>>>>> 82649a40
     wishes = WishSerializer(many=True, read_only=True)
     users = ReturnBazhayUserSerializer(many=True, read_only=True)
     brands = BrandSerializer(many=True, read_only=True)
