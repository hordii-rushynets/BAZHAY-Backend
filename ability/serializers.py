--- conflicted
+++ resolved
@@ -244,10 +244,9 @@
 class QuerySerializer(serializers.Serializer):
     """Serializer to query."""
     query = serializers.CharField(max_length=255, required=False)
-<<<<<<< HEAD
     count = serializers.IntegerField(read_only=True)
 
-
+    
 class CandidatesForReservationSerializer(serializers.ModelSerializer):
     bazhay_user = ReturnBazhayUserSerializer(read_only=True)
 
@@ -304,8 +303,4 @@
                 )
 
         reservation.save()
-        return reservation
-
-=======
-    count = serializers.IntegerField(read_only=True)
->>>>>>> c2c26e20
+        return reservation