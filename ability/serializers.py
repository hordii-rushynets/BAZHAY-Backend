from rest_framework import serializers
from django.core.exceptions import ValidationError

from .models import Wish, Reservation

from user.serializers import UpdateUserSerializers
from brand.serializers import BrandSerializer
from base64_conversion import conversion


class WishSerializer(serializers.ModelSerializer):
    """Wish Serializer"""
    photo = conversion.Base64ImageField(required=False)
    video = conversion.Base64VideoField(required=False)
    author = UpdateUserSerializers(read_only=True)
    is_reservation = serializers.SerializerMethodField()

    class Meta:
        model = Wish
<<<<<<< HEAD
        fields = ['id', 'name', 'photo', 'video', 'price', 'link', 'description',
                  'additional_description', 'access_type', 'currency', 'created_at', 'is_fully_created', 'image_size',
                  'author', 'brand_author']
        read_only_fields = ['id', 'author', 'created_at', 'brand_author']
=======
        fields = ['id', 'name', 'media', 'price', 'link', 'description','additional_description', 'access_type',
                  'currency', 'created_at', 'is_fully_created', 'is_reservation', 'author']
        read_only_fields = ['id', 'author', 'created_at']
>>>>>>> cb79e798

    def validate(self, data):
        user = self.context['request'].user
        is_premium = hasattr(user, 'premium') and user.premium.is_active

        # Validation of the number of wishes
        if not is_premium:
            if Wish.objects.filter(author=user).count() >= 10:
                raise ValidationError("You cannot create more than 10 wishes without a premium subscription.")

        # Validation of the view
        if not is_premium and 'access_type' in data and data['access_type'] != 'everyone':
            raise ValidationError(
                "You cannot change the access type to a non-default value without a premium subscription.")

        return data

    def get_is_reservation(self, obj: Wish) -> bool:
        return Reservation.objects.filter(wish=obj).exists()


class ReservationSerializer(serializers.Serializer):
    """Reservation serializer"""
    bazhay_user = UpdateUserSerializers(read_only=True)
    wish = WishSerializer(read_only=True)
    wish_id = serializers.PrimaryKeyRelatedField(queryset=Wish.objects.all(), write_only=True, source='wish')

    class Meta:
        model = Reservation
        fields = ['id', 'bazhay_user', 'wish']
        read_only_fields = ['id']

    def validate(self, attrs: dict) -> dict:
        """Validate data"""
        user = self.context['request'].user
        wish = attrs.get('wish')

        if wish.author == user:
            raise serializers.ValidationError("You can't reserve your wishes")

        if Reservation.objects.filter(wish=wish).exists():
            raise serializers.ValidationError("This wish is already reserved.")

        return attrs

    def create(self, validated_data: dict) -> Reservation:
        """Create new wish reservation"""
        user = self.context['request'].user
        reservation = Reservation.objects.create(bazhay_user=user, **validated_data)
        return reservation<|MERGE_RESOLUTION|>--- conflicted
+++ resolved
@@ -17,16 +17,12 @@
 
     class Meta:
         model = Wish
-<<<<<<< HEAD
+
         fields = ['id', 'name', 'photo', 'video', 'price', 'link', 'description',
-                  'additional_description', 'access_type', 'currency', 'created_at', 'is_fully_created', 'image_size',
+                  'additional_description', 'access_type', 'currency', 'created_at', 'is_fully_created', 'is_reservation', 'image_size',
                   'author', 'brand_author']
         read_only_fields = ['id', 'author', 'created_at', 'brand_author']
-=======
-        fields = ['id', 'name', 'media', 'price', 'link', 'description','additional_description', 'access_type',
-                  'currency', 'created_at', 'is_fully_created', 'is_reservation', 'author']
-        read_only_fields = ['id', 'author', 'created_at']
->>>>>>> cb79e798
+
 
     def validate(self, data):
         user = self.context['request'].user
@@ -76,4 +72,4 @@
         """Create new wish reservation"""
         user = self.context['request'].user
         reservation = Reservation.objects.create(bazhay_user=user, **validated_data)
-        return reservation+        return reservation
