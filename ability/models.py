--- conflicted
+++ resolved
@@ -104,8 +104,7 @@
     bazhay_user = models.ForeignKey(BazhayUser, on_delete=models.CASCADE, related_name='candidates')
 
     def __str__(self):
-<<<<<<< HEAD
-        return f"{self.bazhay_user} reservation {self.wish.name}"
+         return f"reservation {self.reservation.wish.name} candidates {self.bazhay_user}"
 
 
 class AccessToViewWish(models.Model):
@@ -116,11 +115,7 @@
 class AccessToViewWishUser(models.Model):
     user = models.ForeignKey(BazhayUser, on_delete=models.CASCADE, related_name='access_to_view_wish_users')
     access_to_view_wish = models.ForeignKey(AccessToViewWish, on_delete=models.CASCADE, related_name='access_users')
-=======
-        return f"reservation {self.reservation.wish.name} candidates {self.bazhay_user}"
-
-
-from django.db.models import Q
+
 
 @receiver(post_save, sender=Reservation)
 def send_notification_on_user_select(sender, instance, **kwargs):
@@ -262,5 +257,4 @@
 def create_message(button: list, text_en: str = "", text_uk: str = "",):
     return {'message_en': text_en,
             'message_uk': text_uk,
-            'button': button}
->>>>>>> b3342030
+            'button': button}