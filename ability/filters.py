import django_filters
from django.db.models import F, Case, When, ExpressionWrapper, FloatField
<<<<<<< HEAD
from .models import Wish, AccessToViewWish
=======
from .models import Wish, Reservation
>>>>>>> b3342030
from .services import CurrencyService


class PriceOrderingFilter(django_filters.OrderingFilter):
    """
    Custom filter to order Wish queryset by price converted to USD.

    This filter annotates the queryset with a price in USD based on the provided exchange rates and orders the results accordingly.
    """

    def filter(self, qs, value):
        """
        Annotates the queryset with the price in USD and orders by this annotated price.

        Args:
            qs (django.db.models.QuerySet): The queryset to filter.
            value (str): The ordering criteria.

        Returns:
            django.db.models.QuerySet: The filtered and ordered queryset.
        """
        currency_service: CurrencyService = CurrencyService()
        exchange_rates = currency_service.get_exchange_rates(base_currency='USD')

        return qs.annotate(
            price_in_usd=Case(
                # When currency is USD, leave the price as is
                When(currency='USD', then=F('price')),
                # When currency is in UAH, convert it to USD
                When(currency='UAH', then=ExpressionWrapper(F('price') / exchange_rates['UAH'], output_field=FloatField())),
                # When currency is in EUR, convert it to USD
                When(currency='EUR', then=ExpressionWrapper(F('price') / exchange_rates['EUR'], output_field=FloatField())),
                # Add more cases for other currencies
                When(currency='PLN', then=ExpressionWrapper(F('price') / exchange_rates['PLN'], output_field=FloatField())),
                When(currency='GBP', then=ExpressionWrapper(F('price') / exchange_rates['GBP'], output_field=FloatField())),
                When(currency='CAD', then=ExpressionWrapper(F('price') / exchange_rates['CAD'], output_field=FloatField())),
                When(currency='NOK', then=ExpressionWrapper(F('price') / exchange_rates['NOK'], output_field=FloatField())),
                When(currency='CHF', then=ExpressionWrapper(F('price') / exchange_rates['CHF'], output_field=FloatField())),
                When(currency='SEK', then=ExpressionWrapper(F('price') / exchange_rates['SEK'], output_field=FloatField())),
                output_field=FloatField(),
            )
        ).order_by('price_in_usd')


class WishFilter(django_filters.FilterSet):
    """
    FilterSet for the Wish model.

    Provides filters for `is_fully_created`, `price`, `created`, `access`, `brand`, and `user`.
    """

    is_fully_created = django_filters.BooleanFilter(field_name='is_fully_created')
    price = PriceOrderingFilter(fields=[('price', 'min'), ('-price', 'max')])
    created = django_filters.OrderingFilter(fields=[('created_at', 'faster'), ('-created_at', 'later')])
    access = django_filters.CharFilter(field_name='access_type')
    brand = django_filters.CharFilter(field_name='brand_author__slug')
    user = django_filters.NumberFilter(field_name='author__id')

    class Meta:
        model = Wish
        fields = ['is_fully_created', 'price', 'created', 'access', 'brand', 'user']


<<<<<<< HEAD
class AccessToWishFilter(django_filters.FilterSet):
    wish = django_filters.NumberFilter(field_name='wish__id')

    class Meta:
        model = AccessToViewWish
=======
class ReservationFilter(django_filters.FilterSet):
    wish = django_filters.NumberFilter(field_name='wish__id')

    class Meta:
        model = Reservation
>>>>>>> b3342030
        fields = ['wish']<|MERGE_RESOLUTION|>--- conflicted
+++ resolved
@@ -1,10 +1,6 @@
 import django_filters
 from django.db.models import F, Case, When, ExpressionWrapper, FloatField
-<<<<<<< HEAD
-from .models import Wish, AccessToViewWish
-=======
-from .models import Wish, Reservation
->>>>>>> b3342030
+from .models import Wish, AccessToViewWish, Reservation
 from .services import CurrencyService
 
 
@@ -68,17 +64,17 @@
         fields = ['is_fully_created', 'price', 'created', 'access', 'brand', 'user']
 
 
-<<<<<<< HEAD
 class AccessToWishFilter(django_filters.FilterSet):
     wish = django_filters.NumberFilter(field_name='wish__id')
 
     class Meta:
         model = AccessToViewWish
-=======
+        fields = ['wish']
+
+        
 class ReservationFilter(django_filters.FilterSet):
     wish = django_filters.NumberFilter(field_name='wish__id')
 
     class Meta:
         model = Reservation
->>>>>>> b3342030
         fields = ['wish']