--- conflicted
+++ resolved
@@ -467,9 +467,7 @@
 
         """
         return obj.subscribers.count()
-<<<<<<< HEAD
+
 
     def get_is_premium(self, obj: BazhayUser) -> bool:
-        return obj.is_premium()
-=======
->>>>>>> c2c26e20
+        return obj.is_premium()