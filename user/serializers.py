--- conflicted
+++ resolved
@@ -55,11 +55,7 @@
     class Meta:
         model = BazhayUser
         fields = ['id', 'photo', 'email', 'first_name', 'last_name', 'username',
-<<<<<<< HEAD
                   'birthday', 'view_birthday', 'about_user', 'sex', 'is_guest', 'is_already_registered',
-=======
-                  'birthday', 'view_birthday', 'about_user', 'sex', 'is_guest', 'is_premium',
->>>>>>> bebbb55e
                   'subscription', 'subscriber']
 
     def get_subscription(self, obj):
