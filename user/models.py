--- conflicted
+++ resolved
@@ -111,7 +111,6 @@
     nearest_branch = models.CharField(max_length=100, blank=True, default='')
 
     def __str__(self):
-<<<<<<< HEAD
         return f"{self.user.username}, {self.nearest_branch}"
 
 
@@ -228,7 +227,4 @@
         not_approved_message_uk='На жаль, @{username} відхилив можливість подивитись адресу.',
         not_approved_message_en='Unfortunately, @{username} rejected the opportunity to view the address.',
         not_approval_url='/api/account/get-access-address/{instance_id}/not_approved/',
-    )
-=======
-        return f"{self.user.username}, {self.nearest_branch}"
->>>>>>> 6dfa89e2
+    )