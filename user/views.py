from django.core.cache import cache
from rest_framework import viewsets, status, mixins
from rest_framework.decorators import action
from rest_framework.permissions import AllowAny, IsAuthenticated
from rest_framework.response import Response
from rest_framework.request import Request
from rest_framework_simplejwt.tokens import RefreshToken
from rest_framework import serializers
from rest_framework.pagination import PageNumberPagination

from django_filters.rest_framework import DjangoFilterBackend

from .models import BazhayUser, Address, PostAddress
from .authentication import IgnoreInvalidTokenAuthentication
from .serializers import (CreateUserSerializer,
                          ConfirmCodeSerializer,
                          UpdateUserSerializers,
                          EmailUpdateSerializer,
                          EmailConfirmSerializer,
                          GuestUserSerializer,
                          ConvertGuestUserSerializer,
                          UpdateUserPhotoSerializer,
                          GoogleAuthSerializer,
                          ReturnBazhayUserSerializer,
                          AddressSerializer,
                          PostAddressSerializer)
from .utils import save_and_send_confirmation_code
from .filters import BazhayUserFilter

from permission.permissions import (IsRegisteredUser,
                                    IsRegisteredUserOrReadOnly,
                                    IsOwner)


def is_valid(serializer: serializers.Serializer) -> Response:
    """
    Validates and processes data using the provided serializer.

    If the serializer data is valid, the method saves the data and sends a confirmation code.
    Returns an HTTP response indicating the result of the validation.

    Args:
        serializer (serializers.Serializer): The serializer instance containing the data to be validated.

    Returns:
        Response: HTTP response with status 200 OK if valid, or 400 Bad Request with errors if invalid.
    """
    if serializer.is_valid():
        user = serializer.save()
        save_and_send_confirmation_code(user.email)
        return Response(status=status.HTTP_200_OK)
    return Response(serializer.errors, status=status.HTTP_400_BAD_REQUEST)


class AuthViewSet(viewsets.ViewSet):
    """
    ViewSet for handling user authentication tasks such as registration, login,
    and transforming guest users into standard users.

    Provides endpoints for user registration, logging in, and converting guest users.
    Additionally, it includes a confirmation endpoint to verify codes and complete user registration or conversion.

    Methods:
        create(request: Request) -> Response:
            Handles user registration, login, or conversion of a guest user to a standard user.

        confirm_code(request: Request) -> Response:
            Validates the confirmation code, completes the user registration or conversion,
            and returns JWT tokens along with the registration status.
    """
    authentication_classes = [IgnoreInvalidTokenAuthentication]
    permission_classes = [AllowAny]

    def create(self, request: Request) -> Response:
        """
        Handles registration, login, or transformation of a guest user into a standard user.

        If the user is authenticated and is a guest, converts them to a standard user.
        Otherwise, processes registration or login for a new user.

        Args:
            request (Request): The incoming request containing user data.

        Returns:
            Response: HTTP response with status 200 OK if successful, or 400 Bad Request with errors if validation fails.
        """
        if request.user.is_authenticated and request.user.is_guest:
            serializer = ConvertGuestUserSerializer(data=request.data, instance=request.user)
            return is_valid(serializer)
        else:
            serializer = CreateUserSerializer(data=request.data)
            return is_valid(serializer)

    @action(detail=False, methods=['post'], url_path='confirm')
    def confirm_code(self, request: Request) -> Response:
        """
        Validates the confirmation code and completes the user registration or conversion process.

        If the user is a guest, it converts them to a standard user. Deletes the confirmation code from cache,
        generates JWT tokens, and returns user registration status along with the tokens.

        Args:
            request (Request): The incoming request containing the confirmation code.

        Returns:
            Response: HTTP response with status 200 OK if the confirmation is successful and user is registered,
                      or 201 Created if the user is newly registered, or 400 Bad Request with errors if validation fails.
        """
        serializer = ConfirmCodeSerializer(data=request.data)
        if serializer.is_valid():
            user = serializer.validated_data['user']

            if user.is_guest:
                serializer = ConvertGuestUserSerializer(instance=user, data={'email': user.email})
                if serializer.is_valid():
                    serializer.save()

            cache.delete(f"code_{user.email}")

            refresh = RefreshToken.for_user(user)
            is_already_registered = user.is_already_registered
            data = {
                'is_already_registered': is_already_registered,
                'refresh': str(refresh),
                'access': str(refresh.access_token),
            }
            status_code = status.HTTP_200_OK if is_already_registered else status.HTTP_201_CREATED
            return Response(data, status=status_code)

        return Response(serializer.errors, status=status.HTTP_400_BAD_REQUEST)


class UpdateUserViewSet(viewsets.GenericViewSet,
                        mixins.UpdateModelMixin,
                        mixins.RetrieveModelMixin,
                        mixins.DestroyModelMixin):
    """
    ViewSet for retrieving, updating, and deleting the currently authenticated user.

    Provides functionality to update or retrieve user details, and delete the user.
    Access is controlled to ensure only the authenticated user can update or delete their own data.

    Methods:
        get_object():
            Returns the user object that matches the current authenticated user's ID.
    """
    queryset = BazhayUser.objects.all()
    serializer_class = UpdateUserSerializers
    permission_classes = [IsRegisteredUser]

    def get_object(self):
        """
        Returns the user object that corresponds to the current authenticated user's ID.

        Returns:
            BazhayUser: The user instance associated with the authenticated user.
        """
        return self.queryset.filter(id=self.request.user.id).first()


class UpdateUserEmailViewSet(viewsets.ViewSet):
    """
    ViewSet for updating the user's email address and confirming the email change.

    Provides actions for requesting an email change and confirming the change via a confirmation code.

    Methods:
        create(request: Request) -> Response:
            Initiates an email change request by validating the new email and sending a confirmation code.

        confirm_code(request: Request) -> Response:
            Confirms the email change by validating the confirmation code and updating the user's email.
    """
    permission_classes = [IsRegisteredUser]

    def create(self, request: Request) -> Response:
        """
        Requests an email change by validating the new email and sending a confirmation code.

        Args:
            request (Request): The incoming request containing the new email address.

        Returns:
            Response: A response with status 200 if the email change request is successful,
                      or status 400 with validation errors if the request fails.
        """
        serializer = EmailUpdateSerializer(data=request.data)
        user = request.user

        if serializer.is_valid():
            new_email = serializer.validated_data['email']
            cache.set(f"pending_email_change_{user.id}", new_email, timeout=3600)
            save_and_send_confirmation_code(new_email)
            return Response(status=status.HTTP_200_OK)

        return Response(serializer.errors, status=status.HTTP_400_BAD_REQUEST)

    @action(detail=False, methods=['post'], url_path='confirm')
    def confirm_code(self, request: Request) -> Response:
        """
        Confirms the email change by validating the confirmation code and updating the user's email.

        Args:
            request (Request): The incoming request containing the confirmation code.

        Returns:
            Response: A response with status 200 if the confirmation is successful,
                      or status 400 with validation errors if the confirmation fails.
        """
        user = request.user
        serializer = EmailConfirmSerializer(data=request.data, user=user)

        if serializer.is_valid():
            serializer.save()
            return Response(status=status.HTTP_200_OK)

        return Response(serializer.errors, status=status.HTTP_400_BAD_REQUEST)


class GuestUserViewSet(viewsets.ViewSet):
    """
    ViewSet for creating and logging in guest users.

    This viewset handles the creation of guest users and provides JWT tokens for authentication.
    It uses custom authentication and permission classes to allow access without standard token validation.

    Methods:
        create(request: Request) -> Response:
            Handles the creation of a guest user and returns JWT tokens if successful.
            Returns a 201 status code on successful creation, or a 400 status code with errors if validation fails.
    """
    authentication_classes = [IgnoreInvalidTokenAuthentication]
    permission_classes = [AllowAny]

    def create(self, request: Request) -> Response:
        """
        Creates a guest user and returns JWT tokens for authentication.

        Args:
            request (Request): The incoming request containing the guest user data.

        Returns:
            Response: A response containing refresh and access tokens if the user is successfully created,
                      or validation errors if the creation fails.
        """
        serializer = GuestUserSerializer(data=request.data)

        if serializer.is_valid():
            user = serializer.save()
            refresh = RefreshToken.for_user(user)

            return Response({
                'refresh': str(refresh),
                'access': str(refresh.access_token),
            }, status=status.HTTP_201_CREATED)

        return Response(serializer.errors, status=status.HTTP_400_BAD_REQUEST)


class UpdateUserPhotoViewSet(viewsets.ModelViewSet):
    """
    ViewSet for updating the user's profile photo.

    Provides endpoints for updating the photo of the currently authenticated user.
    The viewset ensures that only the authenticated user can update their own photo.

    Methods:
        get_object():
            Returns the object (user) that matches the current authenticated user's ID.
    """
    queryset = BazhayUser.objects.all()
    serializer_class = UpdateUserPhotoSerializer
    permission_classes = [IsRegisteredUserOrReadOnly]

    def get_object(self):
        """
        Returns the user object that corresponds to the current authenticated user's ID.

        Returns:
            BazhayUser: The user instance associated with the authenticated user.
        """
        return self.queryset.filter(id=self.request.user.id).first()


class GoogleLoginView(mixins.CreateModelMixin, viewsets.GenericViewSet):
    """
    ViewSet for handling Google authorization and user login.

    This viewset processes Google OAuth2 tokens, creates or retrieves a user based on the token,
    and returns JWT tokens for authenticated access.

    Methods:
        create(request: Request, *args, **kwargs) -> Response:
            Validates the Google authentication token, creates or retrieves a user,
            and returns access and refresh tokens for the user.
    """
    serializer_class = GoogleAuthSerializer

    def create(self, request: Request, *args, **kwargs) -> Response:
        """
        Handles the creation of a user based on the Google OAuth2 token and returns JWT tokens.

        Args:
            request (Request): The incoming request containing the Google token.
            *args: Variable length argument list.
            **kwargs: Arbitrary keyword arguments.

        Returns:
            Response: A response containing access and refresh tokens if the token is valid.
        """
        serializer = self.get_serializer(data=request.data)
        serializer.is_valid(raise_exception=True)

        user = serializer.save()
        refresh = RefreshToken.for_user(user)
        data = {
            'access': str(refresh.access_token),
            'refresh': str(refresh)
        }
        return Response(data, status=status.HTTP_200_OK)


class ListUserViewSet(viewsets.ReadOnlyModelViewSet):
    """
    ViewSet for listing and retrieving user details.

    Provides read-only operations for listing all users and retrieving individual user details.
    Applies authentication, pagination, and filtering to the user list.

    Methods:
        get_serializer_class():
            Returns the appropriate serializer class based on the action being performed.

        get_queryset():
            Excludes the current authenticated user from the queryset.
    """
    serializer_class = ReturnBazhayUserSerializer
    queryset = BazhayUser.objects.all()
    permission_classes = [IsAuthenticated]
    pagination_class = PageNumberPagination
    filter_backends = (DjangoFilterBackend,)
    filterset_class = BazhayUserFilter

    def get_serializer_class(self):
        """
        Returns the appropriate serializer class based on the action being performed.

        For 'list' action, returns ReturnBazhayUserSerializer.
        For 'retrieve' action, returns UpdateUserSerializers.

        Returns:
            Serializer: The serializer class for the current action.
        """
        serializers = {
            'list': ReturnBazhayUserSerializer,
            'retrieve': UpdateUserSerializers
        }

        return serializers.get(self.action, ReturnBazhayUserSerializer)

    def get_queryset(self):
        """
        Returns the queryset of users excluding the current authenticated user.

        Returns:
            QuerySet: The filtered queryset of users.
        """
        return self.queryset.exclude(id=self.request.user.id)


class BaseAddressViewSet(viewsets.ModelViewSet):
    """Base viewset for handling address-related operations for authenticated users."""
    permission_classes = [IsAuthenticated]
    http_method_names = ['get', 'put', 'patch', 'delete']

    def get_queryset(self):
        """
        Returns the queryset filtered by the currently authenticated user.
        :return: QuerySet The queryset containing address instances related to the current user.
        """
        return self.queryset.filter(user=self.request.user)

<<<<<<< HEAD
    def create(self, request, *args, **kwargs):
        serializer = self.get_serializer(data=request.data)
        serializer.is_valid(raise_exception=True)
        serializer.save(user=request.user)
        return Response(serializer.data, status=status.HTTP_201_CREATED)
=======
    def create_default_address(self):
        """This should be overridden in subclasses for a particular model."""
        raise NotImplementedError('create_default_address method should be implemented in subclasses.')

    def retrieve(self, request: Request, *args, **kwargs) -> Response:
        """
        Retrieves the first address associated with the authenticated user, or creates a default
        one if no address exists.

        :returns:  A Response object containing the serialized address data.
        """
        address = self.get_queryset().first()

        if not address:
            address = self.create_default_address()

        serializer = self.get_serializer(address)
        return Response(serializer.data, status=status.HTTP_200_OK)

    def list(self, request: Request, *args, **kwargs) -> Response:
        """
        Lists all addresses associated with the authenticated user. If no addresses exist, it
        creates a default address and returns it.
>>>>>>> 95d97759

        :returns: A Response object containing serialized address data.
        """
        queryset = self.get_queryset()

        if not queryset.exists():
            address = self.create_default_address()
            queryset = self.queryset.filter(pk=address.pk)

        serializer = self.get_serializer(queryset, many=True)
        return Response(serializer.data, status=status.HTTP_200_OK)


class AddressViewSet(BaseAddressViewSet):
    """Viewset for handling CRUD operations related to the Address model."""
    queryset = Address.objects.all()
    serializer_class = AddressSerializer

    def create_default_address(self) -> Address:
        """Creates a default Address instance for the current authenticated user.

        :returns: A newly created Address instance."""
        return Address.objects.create(user=self.request.user)


class PostAddressViewSet(BaseAddressViewSet):
    """Viewset for handling CRUD operations related to the PostAddress model."""
    queryset = PostAddress.objects.all()
    serializer_class = PostAddressSerializer

<<<<<<< HEAD
    def create(self, request, *args, **kwargs):
        serializer = self.get_serializer(data=request.data)
        serializer.is_valid(raise_exception=True)
        serializer.save(user=request.user)
        return Response(serializer.data, status=status.HTTP_201_CREATED)
=======
    def create_default_address(self) -> PostAddress:
        """
        Creates a default PostAddress instance for the current authenticated user.
        :returns: A newly created PostAddress instance.
        """
        return PostAddress.objects.create(user=self.request.user)
>>>>>>> 95d97759
<|MERGE_RESOLUTION|>--- conflicted
+++ resolved
@@ -380,13 +380,6 @@
         """
         return self.queryset.filter(user=self.request.user)
 
-<<<<<<< HEAD
-    def create(self, request, *args, **kwargs):
-        serializer = self.get_serializer(data=request.data)
-        serializer.is_valid(raise_exception=True)
-        serializer.save(user=request.user)
-        return Response(serializer.data, status=status.HTTP_201_CREATED)
-=======
     def create_default_address(self):
         """This should be overridden in subclasses for a particular model."""
         raise NotImplementedError('create_default_address method should be implemented in subclasses.')
@@ -410,7 +403,6 @@
         """
         Lists all addresses associated with the authenticated user. If no addresses exist, it
         creates a default address and returns it.
->>>>>>> 95d97759
 
         :returns: A Response object containing serialized address data.
         """
@@ -441,17 +433,9 @@
     queryset = PostAddress.objects.all()
     serializer_class = PostAddressSerializer
 
-<<<<<<< HEAD
-    def create(self, request, *args, **kwargs):
-        serializer = self.get_serializer(data=request.data)
-        serializer.is_valid(raise_exception=True)
-        serializer.save(user=request.user)
-        return Response(serializer.data, status=status.HTTP_201_CREATED)
-=======
     def create_default_address(self) -> PostAddress:
         """
         Creates a default PostAddress instance for the current authenticated user.
         :returns: A newly created PostAddress instance.
         """
-        return PostAddress.objects.create(user=self.request.user)
->>>>>>> 95d97759
+        return PostAddress.objects.create(user=self.request.user)